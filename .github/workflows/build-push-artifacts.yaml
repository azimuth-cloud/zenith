--- conflicted
+++ resolved
@@ -36,14 +36,9 @@
           - component: sync
     permissions:
       contents: read
-<<<<<<< HEAD
-      packages: write
-      id-token: write # needed for signing the images with GitHub OIDC Token
-=======
       id-token: write         # needed for signing the images with GitHub OIDC Token
       packages: write         # required for pushing container images
       security-events: write  # required for pushing SARIF files
->>>>>>> 23475e57
     steps:
       - name: Check out the repository
         uses: actions/checkout@v4
